--- conflicted
+++ resolved
@@ -23,7 +23,7 @@
     - export PATH="/home/gitlab-runner/.local/bin:$PATH"
     - pytest tests/unit_tests
   rules:
-    - when: never
+    - when: always
 
 before_script:
   - umask 0007
@@ -79,12 +79,8 @@
   tags: *LUNA_TAGS
   stage: test
   script: &bignlp-LUNA-test-LAUNCHER-SCRIPT
-<<<<<<< HEAD
-    - chmod -R 774 ${GIT_CLONE_PATH}/*
-=======
     - chmod 774 ./* -R
     - umask 0007
->>>>>>> 64cf9d75
     - source /lustre/fsw/joc/big_nlp/nemo_gpt3/my_venv/bin/activate
     - set -x
     - export RUN_NAME=${RUN_TASK}_${RUN_MODEL}_${RUN_JOB_NAME}
@@ -113,18 +109,13 @@
     - echo "Finished job with name ${RUN_NAME}"
     - cd ${GIT_CLONE_PATH}
 
-    # Permission change
-    - chmod -R 777 ${GIT_CLONE_PATH}/*
-    - chmod -R 777 ${BASE_RESULTS_DIR}/*
-
     # Run metrics collection
-    - python3 tests/ci_tests/utils/convert_ci_metric_to_json.py tests/ci_tests/selene/pytest/test_${RUN_NAME}.py
+    - python3 tests/ci_tests/utils/convert_ci_metric_to_json.py tests/ci_tests/selene/pytest/${RUN_TASK}/${RUN_MODEL}/test_${RUN_JOB_NAME}.py
 
     # Run Pytest
     - pip3 install pytest
     - pytest tests/ci_tests/selene/pytest/${RUN_TASK}/${RUN_MODEL}/test_${RUN_JOB_NAME}.py
     - echo "Finished pytest job"
-
   allow_failure: false
 
 train.gpt3.126m_tp1_pp1_1node_100steps:
@@ -171,7 +162,7 @@
     RUN_MODEL: gpt3
     RUN_JOB_NAME: 126m_tp2_pp2_2node_100steps
   rules:
-    - when: never
+    - when: always
   needs:
     - build-BigNLP
 
