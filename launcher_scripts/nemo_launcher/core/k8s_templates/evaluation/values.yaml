image:
  trainingImage: cfg.container
  pullPolicy: IfNotPresent

  # Insert the name of your container registry pull secret #
  pullSecret: nvcr.io

  # Insert number of GPUs #
  gpuNum: 1

trainingConfig:
  # Specify the amount of shared memory to attach to the Pods #
  shmSize: 512Gi

  # Insert the address for the NFS server if using NFS for model storage #
  NFSServer: <Insert NFS server address>

  # Insert the path to save data on the NFS server #
  NFSPath: <Insert NFS server path>

  # Insert the path to the vocab file #
  vocabPath: <Insert absolute path to vocab.json file>

  # Insert the path to the merges file #
  mergesPath: <Insert absolute path to merges.txt file>

  # Insert the path to the results directory #
  resultsDirectory: <Insert absolute path to the conversion directory>

  # Insert the path to the training directory #
  trainingDirectory: <Insert the absolute path to the training directory>

  # Insert the path to the launcher_scripts directory #
  launcherScriptsPath: <Insert the absolute path to the launcher_scripts directory>

  # Insert the TP size #
  tensorParallelism: <Insert TP size>

  # Insert the PP size #
  pipelineParallelism: <Insert PP size>

  # Insert evaluation task name #
  name: <Insert name of evaluation task>

  # Insert name of model to evaluate #
  model: <Insert name of model to evaluate>

  # Insert which tasks to evaluate #
  tasks: <Insert tasks to evaluate>

  # Insert path to store downloaded eval data #
  cacheDir: <Insert path to cache eval data>

  # Insert path to save evaluation results #
  outputPath: <Insert path to save eval results>

  # Insert batch size for evaluation #
  batchSize: <Insert batch size>

  # Insert evaluation precision #
  precision: <Insert precision>

  # Specify the path to the .nemo model if used #
  nemoModel: <Insert path to .nemo file or "null">

  # Insert path the the training checkpoint directory #
  checkpointFolder: <Insert path to checkpoint directory>

  # Insert name of checkpoint or "latest" #
  checkpointName: <Insert checkpoint name>

  # Insert path to the hparams file from the training job #
  hparamsFile: <Insert path to hparams.yaml file>

<<<<<<< HEAD
  # Insert the dnsPolicy #
  dnsPolicy: "nil"
=======
  # Specify the environment variables to set in the container #
  envVars: "nil"
>>>>>>> 70757dcf
<|MERGE_RESOLUTION|>--- conflicted
+++ resolved
@@ -72,10 +72,5 @@
   # Insert path to the hparams file from the training job #
   hparamsFile: <Insert path to hparams.yaml file>
 
-<<<<<<< HEAD
   # Insert the dnsPolicy #
-  dnsPolicy: "nil"
-=======
-  # Specify the environment variables to set in the container #
-  envVars: "nil"
->>>>>>> 70757dcf
+  dnsPolicy: "nil"