from omegaconf import OmegaConf


class TestConfig:
    def test_config(self):
        conf = OmegaConf.load("conf/config.yaml")
        s = """
        defaults:
          - _self_
          - cluster: bcm  # Leave it as bcm even if using bcp. It will be ignored for bcp.
          - data_preparation: download_gpt3_pile
          - training: gpt3/5b
          - conversion: convert_gpt3
          - finetuning: null
          - prompt_learning: null
          - evaluation: gpt3/evaluate_all
          - export: gpt3
          - override hydra/job_logging: stdout
        
        hydra:
          run:
            dir: .
          output_subdir: null
        
        debug: False
        
        run_data_preparation: True
        run_training: True
        run_conversion: True
        run_finetuning: False # Finetuning only supports T5/mT5
        run_prompt_learning: False # Prompt learning only support GPT3 PP=1 models
        run_evaluation: True
        run_export: True
        
        cluster_type: bcm  # bcm or bcp. If bcm, it must match - cluster above.
        bignlp_path: ???  # Path should end with bignlp-scripts
        data_dir: ${bignlp_path}/data  # Location to store and read the data.
        base_results_dir: ${bignlp_path}/results  # Location to store the results, checkpoints and logs.
        container_mounts: # List of additional paths to mount to container. They will be mounted to same path.
          - null
<<<<<<< HEAD
        container: gitlab-master.nvidia.com#dl/dgx/bignlp/train:infer_refactor-py3-base

=======
        container: nvcr.io/ea-bignlp/bignlp-training:22.06-hotfix.01-py3
                
>>>>>>> c826688d
        wandb_api_key_file: null  # File where the w&B api key is stored. Key must be on the first line.

        env_vars:
          NCCL_TOPO_FILE: null # Should be a path to an XML file describing the topology
          UCX_IB_PCI_RELAXED_ORDERING: null # Needed to improve Azure performance
          NCCL_IB_PCI_RELAXED_ORDERING: null # Needed to improve Azure performance
          NCCL_IB_TIMEOUT: null # InfiniBand Verbs Timeout. Set to 22 for Azure
          NCCL_DEBUG: null # Logging level for NCCL. Set to "INFO" for debug information

        # GPU Mapping
        numa_mapping:
          enable: True  # Set to False to disable all mapping (performance will suffer).
          mode: unique_contiguous  # One of: all, single, single_unique, unique_interleaved or unique_contiguous.
          scope: node  # Either node or socket.
          cores: all_logical  # Either all_logical or single_logical.
          balanced: True  # Whether to assing an equal number of physical cores to each process.
          min_cores: 1  # Minimum number of physical cores per process.
          max_cores: 8  # Maximum number of physical cores per process. Can be null to use all available cores.
        
        # Do not modify below, use the values above instead.
        data_config: ${hydra:runtime.choices.data_preparation}
        training_config: ${hydra:runtime.choices.training}
        finetuning_config: ${hydra:runtime.choices.finetuning}
        prompt_learning_config: ${hydra:runtime.choices.prompt_learning}
        evaluation_config: ${hydra:runtime.choices.evaluation}
        conversion_config: ${hydra:runtime.choices.conversion}
        export_config: ${hydra:runtime.choices.export}
        """
        expected = OmegaConf.create(s)
        assert (
            expected == conf
        ), f"conf/config.yaml must be set to {expected} but it currently is {conf}."<|MERGE_RESOLUTION|>--- conflicted
+++ resolved
@@ -38,13 +38,8 @@
         base_results_dir: ${bignlp_path}/results  # Location to store the results, checkpoints and logs.
         container_mounts: # List of additional paths to mount to container. They will be mounted to same path.
           - null
-<<<<<<< HEAD
-        container: gitlab-master.nvidia.com#dl/dgx/bignlp/train:infer_refactor-py3-base
-
-=======
         container: nvcr.io/ea-bignlp/bignlp-training:22.06-hotfix.01-py3
                 
->>>>>>> c826688d
         wandb_api_key_file: null  # File where the w&B api key is stored. Key must be on the first line.
 
         env_vars:
